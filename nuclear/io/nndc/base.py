import urllib.request, urllib.error, urllib.parse
import os
import re
import logging
from astropy import units as u

logger = logging.getLogger(__name__)

import bs4
import pandas as pd

import pathlib

# getting the data_path

from nuclear.config import get_data_dir
from nuclear.io.nndc.parsers import decay_radiation_parsers, uncertainty_parser

TARDISNUCLEAR_DATA_DIR = pathlib.Path(get_data_dir())
import datetime
from pyne import nucname
from uncertainties import ufloat_fromstr

NNDC_DECAY_RADIATION_BASE_URL = (
    "http://www.nndc.bnl.gov/nudat2/" "decaysearchdirect.jsp?nuc={nucname}&unc=nds"
)

NNDC_ARTIFICIAL_DATASET_TAG = "NNDC_DATASET_SPLITTER"


def _get_nuclear_database_path():
    if not TARDISNUCLEAR_DATA_DIR.exists():
        os.mkdir(TARDISNUCLEAR_DATA_DIR)
    return TARDISNUCLEAR_DATA_DIR / "decay_radiation.h5"


def _sanitize_isotope_string(isotope_string):
    """
    Checks if the string given is a valid isotope_string
    
    Parameters
    ----------
    isotope_string: str

    Returns
    -------
    sanitized_isotope_string: str
    """
    try:
        sanitized_isotope_string = nucname.name(isotope_string)
    except RuntimeError:
        raise ValueError(f"{isotope_string} not a valid isotope string")
    else:
        return sanitized_isotope_string


def construct_decay_radiation_url(isotope_string):
    """
    Construct the URL for downloading the decay_radiation
    Returns
    -------

    """
    isotope_string = _sanitize_isotope_string(isotope_string)

    return NNDC_DECAY_RADIATION_BASE_URL.format(nucname=isotope_string.upper())


def download_raw_decay_radiation(isotope_string):
    """
    Download the dataset from NNDC. Splitup the page into different dataset
    types. Return a list of dictionaries that contains a dataset for list entry
    Parameters
    ----------
    isotope_string: str

    Returns
    -------
    datasets: dict
    """
    nndc_data_url = construct_decay_radiation_url(isotope_string)
    logger.info(f"Downloading data from {nndc_data_url}")
    nuclear_bs = bs4.BeautifulSoup(
        urllib.request.urlopen(nndc_data_url), features="lxml"
    )

    for utag in nuclear_bs.find_all("u"):
        utag.insert_before(NNDC_ARTIFICIAL_DATASET_TAG)

    split_raw_dataset = str(nuclear_bs).split(NNDC_ARTIFICIAL_DATASET_TAG)

    datasets = []
    cur_dataset = {}
    for data_portion in split_raw_dataset[1:]:
        data_portion = bs4.BeautifulSoup(data_portion, features="lxml")
        data_type = data_portion.find("u").text
        if data_type.startswith("Result"):
            continue
        if data_type.startswith("Dataset"):
            if len(cur_dataset) > 0:
                datasets.append(cur_dataset)
            cur_dataset = {}
        cur_dataset[data_type] = str(data_portion)
    cur_dataset["download-timestamp"] = str(datetime.datetime.utcnow())
    datasets.append(cur_dataset)
    return datasets


DATASET_PATTERN = re.compile(r"Dataset\s#(\d):")


def parse_decay_radiation_dataset(decay_rad_dataset_dict):
    """
    Parse decay radiation dataset to dataframes and compile them

    Parameters
    ----------
    decay_rad_dataset_dict

    Returns
    -------

    """
<<<<<<< HEAD

=======
>>>>>>> 0d59c025
    meta = {
        "energy_column_unit": u.keV,
        "end_point_energy_column_unit": u.keV,
        "intensity_column_unit": u.percent,
        "intensity_unc_column_unit": u.keV,
    }
    dataset = []
    for data_type, data_portion in decay_rad_dataset_dict.items():
        if DATASET_PATTERN.match(data_type):
            data_set_id = int(DATASET_PATTERN.match(data_type).group(1))
            logger.info(f"Importing new Dataset {data_set_id}")
            dataset = []
            if len(dataset) != 0:
                raise ValueError(
                    "Trying to import multiple Datasets for one "
                    "isotope. Currently, this is not supported - "
                    "please file an issue on GitHub."
                )
        elif data_type in decay_radiation_parsers:
            parser = decay_radiation_parsers[data_type]
            dataset.append(parser.parse(data_portion))
        elif data_type == "Authors":
            author_bs = bs4.BeautifulSoup(data_portion, "lxml")
            meta["authors"] = author_bs.find("body").text.split(":")[1].strip()
        elif data_type == "Citation":
            citation_bs = bs4.BeautifulSoup(data_portion, "lxml")
            citation_data = citation_bs.find("body").text.split(":")[1].split("Parent")[0]
            meta["citation"] = citation_data[:-1]
            decay_table = data_portion.split('</p>', 1)[1]
            decay_table = decay_table.split('<p></p>')[0]
            decay_table_df = pd.read_html(decay_table)[0]
            decay_table_df.columns = decay_table_df.iloc[0]
            decay_table_df = decay_table_df.drop(decay_table_df.index[0])
            for column in decay_table_df:
                if column != "DecayScheme" and column != "ENSDFfile":
                    if column == "Parent T1/2" or column == "GS-GS Q-value (keV)":
                        value = decay_table_df[column].values[0]
                        unit = ''.join(x for x in value if x.isalpha())
                        if unit == '':
                            unit = '\xa0'
                            value = value.replace('\xa0', ' \xa0 ')
                        nominal, unc = uncertainty_parser(value, split_unc_symbol=unit)
                        if column  == "GS-GS Q-value (keV)":
                            unit = column[-4:-1]
                            column = column[:-12]
                        meta[column+' value'] = str(nominal) + ' ' + unit
                        meta[column+' unc'] = str(unc) + ' ' + unit
                    else:
                        meta[column] = decay_table_df[column].values[0]
        else:
            logger.warning(f"Data Type {data_type} not known and not parsed")
    full_dataset = pd.concat(dataset)
    full_dataset["download-timestamp"] = decay_rad_dataset_dict["download-timestamp"]
    return full_dataset, meta


def download_decay_radiation(isotope_string):
    """
    Download and parse decay radiation from NNDC

    Parameters
    ----------
    isotope_string

    Returns
    -------

    """
    isotope_string = _sanitize_isotope_string(isotope_string)
    raw_datasets = download_raw_decay_radiation(isotope_string)
    # print(raw_datasets)
    decay_radiation, meta = parse_decay_radiation_dataset(raw_datasets[-1])
    meta = pd.Series(meta).to_frame().reset_index()
    meta.columns = ["key", "value"]
    meta["isotope"] = isotope_string
    meta["value"] = meta["value"].astype(str)
    decay_radiation["isotope"] = isotope_string
    return decay_radiation.set_index("isotope"), meta.set_index("isotope")


def update_decay_radiation_from_ejecta(ejecta, force_update=False):
    """
    Check if all isotopes of a given ejecta are in the database and
    download if necessary.

    :param ejecta:
    :param force_update:
    :return:
    """

    for isotope in ejecta.get_all_children_nuc_name():
        print("Working on isotope", isotope)
        try:
            store_decay_radiation(isotope, force_update=force_update)
        except IOError as e:
            print(str(e))
            print("skipping")


def store_decay_radiation(isotope_string, force_update=False):
    """

    Parameters
    ----------
    isotope_string
    force_update

    Returns
    -------

    """

    isotope_string = _sanitize_isotope_string(isotope_string)
    db_fname = _get_nuclear_database_path()
    if not db_fname.exists():
        file_exists = False
        data_exists = False
    else:
<<<<<<< HEAD
=======
        file_exists = True
>>>>>>> 0d59c025
        decay_radiation_db = pd.read_hdf(db_fname, "decay_radiation")
        if isotope_string in decay_radiation_db.index:
            data_exists = True
        else:
            data_exists = False

    if data_exists and not force_update:
<<<<<<< HEAD
        raise IOError(
            f"{isotope_string} is already in the database "
            "(force_update to overwrite)"
        )
=======
        logger.warning(f"{isotope_string} is already in the database "
            "(force_update to overwrite)")
>>>>>>> 0d59c025

    new_decay_radiation, new_meta = download_decay_radiation(isotope_string)

    if file_exists:
        decay_radiation = pd.read_hdf(db_fname, "decay_radiation")
        meta = pd.read_hdf(db_fname, "metadata")
        if data_exists and force_update:
            decay_radiation.drop(isotope_string, axis=0, inplace=True)
            meta.drop(isotope_string, axis=0, inplace=True)

        decay_radiation = decay_radiation.append(new_decay_radiation)
        meta = meta.append(new_meta)
    else:
        decay_radiation = new_decay_radiation
        meta = new_meta

    with pd.HDFStore(db_fname, mode="w") as decay_radiation_db:
        decay_radiation_db["metadata"] = meta
        decay_radiation_db["decay_radiation"] = decay_radiation


def get_decay_radiation_database():
    """
    Loads and returns the nuclear decay radiation database and returns the
    database and metadata

    Returns
    -------
    decay_radiation_db: pandas.DataFrame
    meta: pandas.DataFrame
    """

    decay_radiation_db = pd.read_hdf(_get_nuclear_database_path(), "decay_radiation")
    meta = pd.read_hdf(_get_nuclear_database_path(), "metadata")

    return decay_radiation_db, meta
<|MERGE_RESOLUTION|>--- conflicted
+++ resolved
@@ -121,10 +121,7 @@
     -------
 
     """
-<<<<<<< HEAD
-
-=======
->>>>>>> 0d59c025
+    
     meta = {
         "energy_column_unit": u.keV,
         "end_point_energy_column_unit": u.keV,
@@ -243,10 +240,6 @@
         file_exists = False
         data_exists = False
     else:
-<<<<<<< HEAD
-=======
-        file_exists = True
->>>>>>> 0d59c025
         decay_radiation_db = pd.read_hdf(db_fname, "decay_radiation")
         if isotope_string in decay_radiation_db.index:
             data_exists = True
@@ -254,16 +247,8 @@
             data_exists = False
 
     if data_exists and not force_update:
-<<<<<<< HEAD
-        raise IOError(
-            f"{isotope_string} is already in the database "
-            "(force_update to overwrite)"
-        )
-=======
         logger.warning(f"{isotope_string} is already in the database "
             "(force_update to overwrite)")
->>>>>>> 0d59c025
-
     new_decay_radiation, new_meta = download_decay_radiation(isotope_string)
 
     if file_exists:
